use crate::circuit::integer::{IntegerChip, IntegerInstructions};
use crate::circuit::main_gate::{MainGate, MainGateInstructions};
use crate::circuit::{AssignedCondition, AssignedInteger, AssignedValue};
use crate::rns::{Integer, Rns};
use halo2::arithmetic::{CurveAffine, Field, FieldExt};
use halo2::circuit::Region;
use halo2::plonk::Error;

use super::EccConfig;

#[derive(Default, Clone, Debug)]
struct Point<N: FieldExt> {
    x: Integer<N>,
    y: Integer<N>,
    is_identity: bool,
}

#[derive(Clone, Debug)]
pub struct AssignedPoint<C: CurveAffine> {
    x: AssignedInteger<C::ScalarExt>,
    y: AssignedInteger<C::ScalarExt>,
    // indicate whether the poinit is the identity point of curve or not
    z: AssignedCondition<C::ScalarExt>,
}

impl<C: CurveAffine> AssignedPoint<C> {
    pub fn new(x: AssignedInteger<C::ScalarExt>, y: AssignedInteger<C::ScalarExt>, z: AssignedCondition<C::ScalarExt>) -> AssignedPoint<C> {
        AssignedPoint { x, y, z }
    }

    pub fn is_identity(&self) -> AssignedCondition<C::ScalarExt> {
        self.z.clone()
    }
}

pub trait BaseFieldEccInstruction<C: CurveAffine> {
<<<<<<< HEAD
    fn assert_is_on_curve(&self, region: &mut Region<'_, C::ScalarExt>, point: AssignedPoint <C, C::ScalarExt>, offset: &mut usize) -> Result<(), Error>;
    fn double(&self, region: &mut Region<'_, C::ScalarExt>, p: AssignedPoint <C, C::ScalarExt>, offset: &mut usize) -> Result<AssignedPoint <C, C::ScalarExt>, Error>;
=======
    fn assign_point(&self, region: &mut Region<'_, C::ScalarExt>, point: C, offset: &mut usize) -> Result<AssignedPoint<C>, Error>;

    fn assert_is_on_curve(&self, region: &mut Region<'_, C::ScalarExt>, point: AssignedPoint<C>, offset: &mut usize) -> Result<(), Error>;

    fn assert_equal(&self, region: &mut Region<'_, C::ScalarExt>, p0: AssignedPoint<C>, p1: AssignedPoint<C>, offset: &mut usize) -> Result<(), Error>;

    fn select(
        &self,
        region: &mut Region<'_, C::ScalarExt>,
        c: &AssignedCondition<C::ScalarExt>,
        p1: &AssignedPoint<C>,
        p2: &AssignedPoint<C>,
        offset: &mut usize,
    ) -> Result<AssignedPoint<C>, Error>;

    fn select_or_assign(
        &self,
        region: &mut Region<'_, C::ScalarExt>,
        c: &AssignedCondition<C::ScalarExt>,
        p1: &AssignedPoint<C>,
        p2: C,
        offset: &mut usize,
    ) -> Result<AssignedPoint<C>, Error>;

    fn add(&self, region: &mut Region<'_, C::ScalarExt>, p0: AssignedPoint<C>, p1: AssignedPoint<C>, offset: &mut usize) -> Result<AssignedPoint<C>, Error>;

    fn double(&self, region: &mut Region<'_, C::ScalarExt>, p: AssignedPoint<C>, offset: &mut usize) -> Result<AssignedPoint<C>, Error>;

>>>>>>> 19338088
    fn mul_var(
        &self,
        region: &mut Region<'_, C::ScalarExt>,
        p: AssignedPoint <C, C::ScalarExt>,
        e: AssignedValue<C::ScalarExt>,
        offset: &mut usize,
<<<<<<< HEAD
    ) -> Result<AssignedPoint <C, C::ScalarExt>, Error>;
    fn mul_fix(&self, region: &mut Region<'_, C::ScalarExt>, p: C, e: AssignedValue<C::ScalarExt>, offset: &mut usize) -> Result<AssignedPoint <C, C::ScalarExt>, Error>;
    fn multi_exp(&self, region: &mut Region<'_, C::ScalarExt>, terms: Vec<Term<C, C::ScalarExt>>, offset: &mut usize) -> Result<AssignedPoint <C, C::ScalarExt>, Error>;
    fn combine(
        &self,
        region: &mut Region<'_, C::ScalarExt>,
        terms: Vec<Term<C, C::ScalarExt>>,
        u: AssignedValue<C::ScalarExt>,
        offset: &mut usize,
    ) -> Result<AssignedPoint <C, C::ScalarExt>, Error>;
}

impl<C: CurveAffine> BaseFieldEccInstruction<C> for EccChip<C, C::ScalarExt> {
=======
    ) -> Result<AssignedPoint<C>, Error>;

    fn mul_fix(&self, region: &mut Region<'_, C::ScalarExt>, p: C, e: AssignedValue<C::ScalarExt>, offset: &mut usize) -> Result<AssignedPoint<C>, Error>;
}

pub struct BaseFieldEccChip<C: CurveAffine> {
    config: EccConfig,
    rns: Rns<C::Base, C::ScalarExt>,
}

impl<C: CurveAffine> BaseFieldEccChip<C> {
    fn new(config: EccConfig, rns: Rns<C::Base, C::ScalarExt>) -> Self {
        Self { config, rns }
    }

    fn integer_chip(&self) -> IntegerChip<C::Base, C::ScalarExt> {
        IntegerChip::<C::Base, C::ScalarExt>::new(self.config.integer_chip_config.clone(), self.rns.clone())
    }

    fn main_gate(&self) -> MainGate<C::ScalarExt> {
        MainGate::<_>::new(self.config.main_gate_config.clone())
    }

    fn parameter_a(&self) -> Integer<C::ScalarExt> {
        self.rns.new(C::a())
    }

    fn parameter_b(&self) -> Integer<C::ScalarExt> {
        self.rns.new(C::b())
    }

    fn is_a_0(&self) -> bool {
        C::a() == C::Base::zero()
    }

    fn into_rns_point(&self, point: C) -> Point<C::ScalarExt> {
        let coords = point.coordinates();
        if coords.is_some().into() {
            let coords = coords.unwrap();
            let x = self.rns.new(*coords.x());
            let y = self.rns.new(*coords.y());
            Point { x, y, is_identity: false }
        } else {
            Point {
                x: self.rns.zero(),
                y: self.rns.zero(),
                is_identity: true,
            }
        }
    }
}

impl<C: CurveAffine> BaseFieldEccInstruction<C> for BaseFieldEccChip<C> {
    fn assign_point(&self, region: &mut Region<'_, C::ScalarExt>, point: C, offset: &mut usize) -> Result<AssignedPoint<C>, Error> {
        let integer_chip = self.integer_chip();
        let point = self.into_rns_point(point);
        // FIX: This won't help for a prover assigns the infinity
        assert!(!point.is_identity);
        let x = integer_chip.assign_integer(region, Some(point.x), offset)?;
        let y = integer_chip.assign_integer(region, Some(point.y), offset)?;
        let z = self.main_gate().assign_bit(region, Some(C::ScalarExt::zero()), offset)?;
        Ok(AssignedPoint::new(x, y, z))
    }

    fn assert_is_on_curve(&self, region: &mut Region<'_, C::ScalarExt>, point: AssignedPoint<C>, offset: &mut usize) -> Result<(), Error> {
        unimplemented!();
    }

    fn assert_equal(&self, region: &mut Region<'_, C::ScalarExt>, p0: AssignedPoint<C>, p1: AssignedPoint<C>, offset: &mut usize) -> Result<(), Error> {
        let main_gate = self.main_gate();
        let integer_chip = self.integer_chip();
        integer_chip.assert_equal(region, &p0.x, &p1.x, offset)?;
        integer_chip.assert_equal(region, &p0.y, &p1.y, offset)?;
        main_gate.assert_equal(region, p0.z.clone(), p1.z.clone(), offset)?;
        Ok(())
    }

    fn select(
        &self,
        region: &mut Region<'_, C::ScalarExt>,
        c: &AssignedCondition<C::ScalarExt>,
        p1: &AssignedPoint<C>,
        p2: &AssignedPoint<C>,
        offset: &mut usize,
    ) -> Result<AssignedPoint<C>, Error> {
        let main_gate = self.main_gate();
        let integer_chip = self.integer_chip();
        let x = integer_chip.cond_select(region, &p1.x, &p2.x, c, offset)?;
        let y = integer_chip.cond_select(region, &p1.y, &p2.y, c, offset)?;
        let c: AssignedCondition<C::ScalarExt> = main_gate.cond_select(region, p1.z.clone(), p2.z.clone(), c, offset)?.into();
        Ok(AssignedPoint::new(x, y, c))
    }

    fn select_or_assign(
        &self,
        region: &mut Region<'_, C::ScalarExt>,
        c: &AssignedCondition<C::ScalarExt>,
        p1: &AssignedPoint<C>,
        p2: C,
        offset: &mut usize,
    ) -> Result<AssignedPoint<C>, Error> {
        let main_gate = self.main_gate();
        let integer_chip = self.integer_chip();
        let p2 = self.into_rns_point(p2);
        let x = integer_chip.cond_select_or_assign(region, &p1.x, &p2.x, c, offset)?;
        let y = integer_chip.cond_select_or_assign(region, &p1.y, &p2.y, c, offset)?;
        let c: AssignedCondition<C::ScalarExt> = main_gate
            .cond_select_or_assign(
                region,
                p1.z.clone(),
                if p2.is_identity { C::ScalarExt::one() } else { C::ScalarExt::zero() },
                c,
                offset,
            )?
            .into();
        Ok(AssignedPoint::new(x, y, c))
    }
>>>>>>> 19338088

    fn assert_is_on_curve(&self, region: &mut Region<'_, C::ScalarExt>, point: AssignedPoint <C, C::ScalarExt>, offset: &mut usize) -> Result<(), Error> {
        unimplemented!();
    }

    fn double(&self, region: &mut Region<'_, C::ScalarExt>, p: AssignedPoint <C, C::ScalarExt>, offset: &mut usize) -> Result<AssignedPoint <C, C::ScalarExt>, Error> {
        unimplemented!();
    }

    fn mul_var(
        &self,
        region: &mut Region<'_, C::ScalarExt>,
        p: AssignedPoint <C, C::ScalarExt>,
        e: AssignedValue<C::ScalarExt>,
        offset: &mut usize,
    ) -> Result<AssignedPoint <C, C::ScalarExt>, Error> {
        unimplemented!();
    }

    fn mul_fix(&self, region: &mut Region<'_, C::ScalarExt>, p: C, e: AssignedValue<C::ScalarExt>, offset: &mut usize) -> Result<AssignedPoint <C, C::ScalarExt>, Error> {
        unimplemented!();
    }
<<<<<<< HEAD

    fn multi_exp(&self, region: &mut Region<'_, C::ScalarExt>, terms: Vec<Term<C, C::ScalarExt>>, offset: &mut usize) -> Result<AssignedPoint <C, C::ScalarExt>, Error> {
        unimplemented!();
    }

    fn combine(
        &self,
        region: &mut Region<'_, C::ScalarExt>,
        terms: Vec<Term<C, C::ScalarExt>>,
        u: AssignedValue<C::ScalarExt>,
        offset: &mut usize,
    ) -> Result<AssignedPoint <C, C::ScalarExt>, Error> {
        unimplemented!();
    }
=======
>>>>>>> 19338088
}<|MERGE_RESOLUTION|>--- conflicted
+++ resolved
@@ -1,106 +1,95 @@
 use crate::circuit::integer::{IntegerChip, IntegerInstructions};
 use crate::circuit::main_gate::{MainGate, MainGateInstructions};
 use crate::circuit::{AssignedCondition, AssignedInteger, AssignedValue};
+use crate::circuit::ecc::general_ecc::{GeneralEccChip, GeneralEccInstruction};
 use crate::rns::{Integer, Rns};
-use halo2::arithmetic::{CurveAffine, Field, FieldExt};
-use halo2::circuit::Region;
+use halo2::arithmetic::{CurveAffine, Field};
+use halo2::circuit::{Region, Layouter};
 use halo2::plonk::Error;
 
 use super::EccConfig;
 
-#[derive(Default, Clone, Debug)]
-struct Point<N: FieldExt> {
-    x: Integer<N>,
-    y: Integer<N>,
-    is_identity: bool,
-}
-
-#[derive(Clone, Debug)]
-pub struct AssignedPoint<C: CurveAffine> {
-    x: AssignedInteger<C::ScalarExt>,
-    y: AssignedInteger<C::ScalarExt>,
-    // indicate whether the poinit is the identity point of curve or not
-    z: AssignedCondition<C::ScalarExt>,
-}
-
-impl<C: CurveAffine> AssignedPoint<C> {
-    pub fn new(x: AssignedInteger<C::ScalarExt>, y: AssignedInteger<C::ScalarExt>, z: AssignedCondition<C::ScalarExt>) -> AssignedPoint<C> {
-        AssignedPoint { x, y, z }
-    }
-
-    pub fn is_identity(&self) -> AssignedCondition<C::ScalarExt> {
-        self.z.clone()
-    }
-}
+use crate::circuit::ecc::{Point, AssignedPoint};
 
 pub trait BaseFieldEccInstruction<C: CurveAffine> {
-<<<<<<< HEAD
-    fn assert_is_on_curve(&self, region: &mut Region<'_, C::ScalarExt>, point: AssignedPoint <C, C::ScalarExt>, offset: &mut usize) -> Result<(), Error>;
-    fn double(&self, region: &mut Region<'_, C::ScalarExt>, p: AssignedPoint <C, C::ScalarExt>, offset: &mut usize) -> Result<AssignedPoint <C, C::ScalarExt>, Error>;
-=======
-    fn assign_point(&self, region: &mut Region<'_, C::ScalarExt>, point: C, offset: &mut usize) -> Result<AssignedPoint<C>, Error>;
-
-    fn assert_is_on_curve(&self, region: &mut Region<'_, C::ScalarExt>, point: AssignedPoint<C>, offset: &mut usize) -> Result<(), Error>;
-
-    fn assert_equal(&self, region: &mut Region<'_, C::ScalarExt>, p0: AssignedPoint<C>, p1: AssignedPoint<C>, offset: &mut usize) -> Result<(), Error>;
+    fn assign_point(&self, region: &mut Region<'_, C::ScalarExt>, point: C, offset: &mut usize) -> Result<AssignedPoint<C::ScalarExt>, Error>;
+
+    fn assert_is_on_curve(&self, region: &mut Region<'_, C::ScalarExt>, point: AssignedPoint<C::ScalarExt>, offset: &mut usize) -> Result<(), Error>;
+
+    fn assert_equal(&self, region: &mut Region<'_, C::ScalarExt>, p0: &AssignedPoint<C::ScalarExt>, p1: &AssignedPoint<C::ScalarExt>, offset: &mut usize) -> Result<(), Error>;
 
     fn select(
         &self,
         region: &mut Region<'_, C::ScalarExt>,
         c: &AssignedCondition<C::ScalarExt>,
-        p1: &AssignedPoint<C>,
-        p2: &AssignedPoint<C>,
-        offset: &mut usize,
-    ) -> Result<AssignedPoint<C>, Error>;
+        p1: &AssignedPoint<C::ScalarExt>,
+        p2: &AssignedPoint<C::ScalarExt>,
+        offset: &mut usize,
+    ) -> Result<AssignedPoint<C::ScalarExt>, Error>;
 
     fn select_or_assign(
         &self,
         region: &mut Region<'_, C::ScalarExt>,
         c: &AssignedCondition<C::ScalarExt>,
-        p1: &AssignedPoint<C>,
+        p1: &AssignedPoint<C::ScalarExt>,
         p2: C,
         offset: &mut usize,
-    ) -> Result<AssignedPoint<C>, Error>;
-
-    fn add(&self, region: &mut Region<'_, C::ScalarExt>, p0: AssignedPoint<C>, p1: AssignedPoint<C>, offset: &mut usize) -> Result<AssignedPoint<C>, Error>;
-
-    fn double(&self, region: &mut Region<'_, C::ScalarExt>, p: AssignedPoint<C>, offset: &mut usize) -> Result<AssignedPoint<C>, Error>;
-
->>>>>>> 19338088
+    ) -> Result<AssignedPoint<C::ScalarExt>, Error>;
+
+    fn add(&self, region: &mut Region<'_, C::ScalarExt>, p0: &AssignedPoint<C::ScalarExt>, p1: &AssignedPoint<C::ScalarExt>, offset: &mut usize) -> Result<AssignedPoint<C::ScalarExt>, Error>;
+
+    fn double(&self, region: &mut Region<'_, C::ScalarExt>, p: AssignedPoint<C::ScalarExt>, offset: &mut usize) -> Result<AssignedPoint<C::ScalarExt>, Error>;
+
     fn mul_var(
         &self,
         region: &mut Region<'_, C::ScalarExt>,
-        p: AssignedPoint <C, C::ScalarExt>,
+        p: AssignedPoint<C::ScalarExt>,
         e: AssignedValue<C::ScalarExt>,
         offset: &mut usize,
-<<<<<<< HEAD
-    ) -> Result<AssignedPoint <C, C::ScalarExt>, Error>;
-    fn mul_fix(&self, region: &mut Region<'_, C::ScalarExt>, p: C, e: AssignedValue<C::ScalarExt>, offset: &mut usize) -> Result<AssignedPoint <C, C::ScalarExt>, Error>;
-    fn multi_exp(&self, region: &mut Region<'_, C::ScalarExt>, terms: Vec<Term<C, C::ScalarExt>>, offset: &mut usize) -> Result<AssignedPoint <C, C::ScalarExt>, Error>;
-    fn combine(
-        &self,
-        region: &mut Region<'_, C::ScalarExt>,
-        terms: Vec<Term<C, C::ScalarExt>>,
-        u: AssignedValue<C::ScalarExt>,
-        offset: &mut usize,
-    ) -> Result<AssignedPoint <C, C::ScalarExt>, Error>;
-}
-
-impl<C: CurveAffine> BaseFieldEccInstruction<C> for EccChip<C, C::ScalarExt> {
-=======
-    ) -> Result<AssignedPoint<C>, Error>;
-
-    fn mul_fix(&self, region: &mut Region<'_, C::ScalarExt>, p: C, e: AssignedValue<C::ScalarExt>, offset: &mut usize) -> Result<AssignedPoint<C>, Error>;
+    ) -> Result<AssignedPoint<C::ScalarExt>, Error>;
+
+    fn mul_fix(&self, region: &mut Region<'_, C::ScalarExt>, p: C, e: AssignedValue<C::ScalarExt>, offset: &mut usize) -> Result<AssignedPoint<C::ScalarExt>, Error>;
 }
 
 pub struct BaseFieldEccChip<C: CurveAffine> {
     config: EccConfig,
     rns: Rns<C::Base, C::ScalarExt>,
+
+    // We need following assigned constants for ecc operations
+    a: AssignedInteger<C::ScalarExt>,
+    b: AssignedInteger<C::ScalarExt>,
+    identity: AssignedPoint<C::ScalarExt>,
 }
 
 impl<C: CurveAffine> BaseFieldEccChip<C> {
-    fn new(config: EccConfig, rns: Rns<C::Base, C::ScalarExt>) -> Self {
-        Self { config, rns }
+    fn from_general(g: GeneralEccChip<C, C::ScalarExt>) -> Self {
+        Self {
+            config: g.config,
+            rns: g.rns_base_field,
+            a: g.a,
+            b: g.b,
+            identity: g.identity,
+        }
+    }
+    fn as_general(&self) -> GeneralEccChip<C, C::ScalarExt> {
+        GeneralEccChip {
+            config: self.config.clone(),
+            rns_base_field: self.rns.clone(),
+            rns_scalar_field: Rns::<C::ScalarExt, C::ScalarExt>::construct(self.rns.bit_len_limb),
+
+            a: self.a.clone(),
+            b: self.b.clone(),
+            identity: self.identity.clone(),
+        }
+    }
+    fn new(
+        layouter: &mut impl Layouter<C::ScalarExt>,
+        config: EccConfig,
+        rns: Rns<C::Base, C::ScalarExt>,
+    ) -> Result<Self, Error> {
+        let rns_ext = Rns::<C::ScalarExt, C::ScalarExt>::construct(rns.bit_len_limb);
+        let general_chip = GeneralEccChip::new(layouter, config, rns, rns_ext)?;
+        Ok(Self::from_general(general_chip))
     }
 
     fn integer_chip(&self) -> IntegerChip<C::Base, C::ScalarExt> {
@@ -141,7 +130,7 @@
 }
 
 impl<C: CurveAffine> BaseFieldEccInstruction<C> for BaseFieldEccChip<C> {
-    fn assign_point(&self, region: &mut Region<'_, C::ScalarExt>, point: C, offset: &mut usize) -> Result<AssignedPoint<C>, Error> {
+    fn assign_point(&self, region: &mut Region<'_, C::ScalarExt>, point: C, offset: &mut usize) -> Result<AssignedPoint<C::ScalarExt>, Error> {
         let integer_chip = self.integer_chip();
         let point = self.into_rns_point(point);
         // FIX: This won't help for a prover assigns the infinity
@@ -152,11 +141,11 @@
         Ok(AssignedPoint::new(x, y, z))
     }
 
-    fn assert_is_on_curve(&self, region: &mut Region<'_, C::ScalarExt>, point: AssignedPoint<C>, offset: &mut usize) -> Result<(), Error> {
-        unimplemented!();
-    }
-
-    fn assert_equal(&self, region: &mut Region<'_, C::ScalarExt>, p0: AssignedPoint<C>, p1: AssignedPoint<C>, offset: &mut usize) -> Result<(), Error> {
+    fn assert_is_on_curve(&self, region: &mut Region<'_, C::ScalarExt>, point: AssignedPoint<C::ScalarExt>, offset: &mut usize) -> Result<(), Error> {
+        unimplemented!();
+    }
+
+    fn assert_equal(&self, region: &mut Region<'_, C::ScalarExt>, p0: &AssignedPoint<C::ScalarExt>, p1: &AssignedPoint<C::ScalarExt>, offset: &mut usize) -> Result<(), Error> {
         let main_gate = self.main_gate();
         let integer_chip = self.integer_chip();
         integer_chip.assert_equal(region, &p0.x, &p1.x, offset)?;
@@ -169,10 +158,10 @@
         &self,
         region: &mut Region<'_, C::ScalarExt>,
         c: &AssignedCondition<C::ScalarExt>,
-        p1: &AssignedPoint<C>,
-        p2: &AssignedPoint<C>,
-        offset: &mut usize,
-    ) -> Result<AssignedPoint<C>, Error> {
+        p1: &AssignedPoint<C::ScalarExt>,
+        p2: &AssignedPoint<C::ScalarExt>,
+        offset: &mut usize,
+    ) -> Result<AssignedPoint<C::ScalarExt>, Error> {
         let main_gate = self.main_gate();
         let integer_chip = self.integer_chip();
         let x = integer_chip.cond_select(region, &p1.x, &p2.x, c, offset)?;
@@ -185,10 +174,10 @@
         &self,
         region: &mut Region<'_, C::ScalarExt>,
         c: &AssignedCondition<C::ScalarExt>,
-        p1: &AssignedPoint<C>,
+        p1: &AssignedPoint<C::ScalarExt>,
         p2: C,
         offset: &mut usize,
-    ) -> Result<AssignedPoint<C>, Error> {
+    ) -> Result<AssignedPoint<C::ScalarExt>, Error> {
         let main_gate = self.main_gate();
         let integer_chip = self.integer_chip();
         let p2 = self.into_rns_point(p2);
@@ -205,44 +194,34 @@
             .into();
         Ok(AssignedPoint::new(x, y, c))
     }
->>>>>>> 19338088
-
-    fn assert_is_on_curve(&self, region: &mut Region<'_, C::ScalarExt>, point: AssignedPoint <C, C::ScalarExt>, offset: &mut usize) -> Result<(), Error> {
-        unimplemented!();
-    }
-
-    fn double(&self, region: &mut Region<'_, C::ScalarExt>, p: AssignedPoint <C, C::ScalarExt>, offset: &mut usize) -> Result<AssignedPoint <C, C::ScalarExt>, Error> {
+
+    fn add(
+        &self,
+        region: &mut Region<'_, C::ScalarExt>,
+        p0: &AssignedPoint<C::ScalarExt>,
+        p1: &AssignedPoint<C::ScalarExt>,
+        offset: &mut usize
+    ) -> Result<AssignedPoint<C::ScalarExt>, Error> {
+        // Addition does not involve any scalar operation thus is the same as
+        // it is in generic ecc.
+        self.as_general().add(region, p0, p1, offset)
+    }
+
+    fn double(&self, region: &mut Region<'_, C::ScalarExt>, p: AssignedPoint<C::ScalarExt>, offset: &mut usize) -> Result<AssignedPoint<C::ScalarExt>, Error> {
         unimplemented!();
     }
 
     fn mul_var(
         &self,
         region: &mut Region<'_, C::ScalarExt>,
-        p: AssignedPoint <C, C::ScalarExt>,
+        p: AssignedPoint<C::ScalarExt>,
         e: AssignedValue<C::ScalarExt>,
         offset: &mut usize,
-    ) -> Result<AssignedPoint <C, C::ScalarExt>, Error> {
-        unimplemented!();
-    }
-
-    fn mul_fix(&self, region: &mut Region<'_, C::ScalarExt>, p: C, e: AssignedValue<C::ScalarExt>, offset: &mut usize) -> Result<AssignedPoint <C, C::ScalarExt>, Error> {
-        unimplemented!();
-    }
-<<<<<<< HEAD
-
-    fn multi_exp(&self, region: &mut Region<'_, C::ScalarExt>, terms: Vec<Term<C, C::ScalarExt>>, offset: &mut usize) -> Result<AssignedPoint <C, C::ScalarExt>, Error> {
-        unimplemented!();
-    }
-
-    fn combine(
-        &self,
-        region: &mut Region<'_, C::ScalarExt>,
-        terms: Vec<Term<C, C::ScalarExt>>,
-        u: AssignedValue<C::ScalarExt>,
-        offset: &mut usize,
-    ) -> Result<AssignedPoint <C, C::ScalarExt>, Error> {
-        unimplemented!();
-    }
-=======
->>>>>>> 19338088
+    ) -> Result<AssignedPoint<C::ScalarExt>, Error> {
+        unimplemented!();
+    }
+
+    fn mul_fix(&self, region: &mut Region<'_, C::ScalarExt>, p: C, e: AssignedValue<C::ScalarExt>, offset: &mut usize) -> Result<AssignedPoint<C::ScalarExt>, Error> {
+        unimplemented!();
+    }
 }