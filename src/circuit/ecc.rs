--- conflicted
+++ resolved
@@ -1,379 +1,42 @@
-<<<<<<< HEAD
-use crate::rns::Integer;
-use crate::circuit::main_gate::{MainGateConfig};
+use super::integer::IntegerConfig;
+use super::main_gate::MainGateConfig;
+use crate::circuit::{AssignedCondition, AssignedInteger};
+use halo2::arithmetic::{FieldExt};
+use crate::rns::{Integer};
 
-use super::{AssignedCondition, AssignedInteger, Assigned};
-use super::main_gate::{MainGate, MainGateInstructions};
-use super::integer::{IntegerConfig, IntegerChip, IntegerInstructions};
-use halo2::arithmetic::{FieldExt, CurveAffine};
-use halo2::circuit::{Region, Layouter};
-use halo2::plonk::Error;
-use std::marker::PhantomData;
-use crate::NUMBER_OF_LIMBS;
-
-mod base_field_ecc;
-mod external_ecc;
-
-// Ecc operation mods
-mod add;
-
-/* Emulate CurveAffine point undert field F */
 #[derive(Default, Clone, Debug)]
-pub struct Point<C: CurveAffine, F: FieldExt> {
-    x: Integer<F>,
-    y: Integer<F>,
-    _marker: PhantomData<C::Base>
+pub struct Point<N: FieldExt> {
+    x: Integer<N>,
+    y: Integer<N>,
+    is_identity: bool,
 }
 
-impl<C: CurveAffine, F: FieldExt> Point<C, F> {
-    fn new(x: Integer<F>, y: Integer<F>) -> Self {
-        Point { x, y, _marker:PhantomData }
-    }
+/* Shared structure of curve affine points */
+
+#[derive(Clone, Debug)]
+pub struct AssignedPoint<N: FieldExt> {
+    x: AssignedInteger<N>,
+    y: AssignedInteger<N>,
+    // indicate whether the poinit is the identity point of curve or not
+    z: AssignedCondition<N>,
 }
 
-#[derive(Clone, Debug)]
-pub struct AssignedPoint<C: CurveAffine, F: FieldExt > {
-    x: AssignedInteger<F>,
-    y: AssignedInteger<F>,
-    // indicate whether the poinit is the identity point of curve or not
-    z: AssignedCondition<F>,
-    _marker: PhantomData<C::Base>
-}
+impl<F: FieldExt> AssignedPoint<F> {
+    pub fn new(x: AssignedInteger<F>, y: AssignedInteger<F>, z: AssignedCondition<F>) -> AssignedPoint<F> {
+        AssignedPoint { x, y, z,}
+    }
 
-impl<C: CurveAffine, F: FieldExt> AssignedPoint<C, F> {
-    pub fn new(
-        x:AssignedInteger<F>,
-        y:AssignedInteger<F>,
-        z:AssignedCondition<F>
-    ) -> AssignedPoint<C,F> {
-        AssignedPoint{ x, y, z, _marker:PhantomData }
-    }
     pub fn is_identity(&self) -> AssignedCondition<F> {
         self.z.clone()
     }
 }
 
-/// Linear combination term
-pub enum Term<C: CurveAffine, F: FieldExt> {
-    Assigned(AssignedPoint<C, F>, F),
-    Unassigned(Option<Point<C, F>>, F),
-}
-=======
-use super::integer::IntegerConfig;
-use super::main_gate::MainGateConfig;
-
 mod base_field_ecc;
 mod general_ecc;
->>>>>>> 19338088
 
 #[derive(Clone, Debug)]
 pub struct EccConfig {
     integer_chip_config: IntegerConfig,
     main_gate_config: MainGateConfig,
-<<<<<<< HEAD
 }
 
-// we need template arg C to extract curve constants including a and b
-pub struct EccChip<C: CurveAffine, F: FieldExt> {
-    config: EccConfig,
-    integer_chip: IntegerChip<C::Base, F>,
-    // We need to assign following integers based on constants of curve C
-    a: AssignedInteger<F>,
-    b: AssignedInteger<F>,
-    identity: AssignedPoint<C, F>,
-}
-
-
-// Generic ecc operations that does not care about whether F equals C::ScalarExt or not
-pub trait GenericEccInstruction<External: CurveAffine, N: FieldExt> {
-    fn assign_point(&self, region: &mut Region<'_, N>, point: Point<External, N>, offset: &mut usize) -> Result<AssignedPoint<External, N>, Error>;
-
-    fn assert_equal(
-        &self,
-        region: &mut Region<'_, N>,
-        p0: &AssignedPoint<External, N>,
-        p1: &AssignedPoint<External, N>,
-        offset: &mut usize,
-    ) -> Result<(), Error>;
-
-    fn add(
-        &self,
-        region: &mut Region<'_, N>,
-        p0: &AssignedPoint<External, N>,
-        p1: &AssignedPoint<External, N>,
-        offset: &mut usize,
-    ) -> Result<AssignedPoint<External, N>, Error>;
-}
-
-impl<External: CurveAffine, N: FieldExt> GenericEccInstruction<External, N> for EccChip<External, N> {
-
-    fn assign_point(&self, region: &mut Region<'_, N>, point: Point<External, N>, offset: &mut usize) -> Result<AssignedPoint<External, N>, Error> {
-        let x = self.integer_chip.assign_integer(region, Some(point.x.clone()), offset)?.clone();
-        let y = self.integer_chip.assign_integer(region, Some(point.y.clone()), offset)?.clone();
-        let z = self.main_gate().assign_bit(region, Some(N::zero()), offset)?.clone();
-        Ok(AssignedPoint::new(x,y,z))
-    }
-
-    fn assert_equal(
-        &self,
-        region: &mut Region<'_, N>,
-        p0: &AssignedPoint<External, N>,
-        p1: &AssignedPoint<External, N>,
-        offset: &mut usize,
-    ) -> Result<(), Error> {
-        let main_gate = self.main_gate();
-        self.integer_chip.assert_equal(region, &p0.x, &p1.x, offset)?;
-        self.integer_chip.assert_equal(region, &p0.y, &p1.y, offset)?;
-        main_gate.assert_equal(region, p0.z.clone(), p1.z.clone(), offset)?;
-        Ok(())
-    }
-
-    fn add(
-        &self,
-        region: &mut Region<'_, N>,
-        p0: &AssignedPoint<External, N>,
-        p1: &AssignedPoint<External, N>,
-        offset: &mut usize,
-    ) -> Result<AssignedPoint<External, N>, Error> {
-        self._add(region, p0, p1, offset)
-    }
-}
-
-
-impl<C: CurveAffine, F: FieldExt> EccChip<C, F> {
-    fn new(
-        layouter: &mut impl Layouter<F>,
-        config: EccConfig,
-        integer_chip: IntegerChip<C::Base, F>
-    ) -> Result<Self, Error> {
-        let main_gate_config = config.main_gate_config.clone();
-        let main_gate = MainGate::<F>::new(main_gate_config);
-
-        // Prepare constant_a and constant_b based on curve constants
-        let ca = Integer::<F>::from_bytes_le(
-                &C::a().to_bytes(),
-                NUMBER_OF_LIMBS,
-                integer_chip.rns.bit_len_limb
-        );
-        let cb = Integer::<F>::from_bytes_le(
-                &C::b().to_bytes(),
-                NUMBER_OF_LIMBS,
-                integer_chip.rns.bit_len_limb
-        );
-
-        let zero = integer_chip.rns.new_from_big(0u32.into());
-
-        let (a, b, identity) = {
-            let mut a: Option<AssignedInteger<F>> = None;
-            let mut b: Option<AssignedInteger<F>> = None;
-            let mut identity: Option<AssignedPoint<C, F>> = None;
-            layouter.assign_region(
-                || "region 0",
-                |mut region| {
-                    let offset = &mut 0;
-                    a = Some (integer_chip.assign_integer(&mut region, Some(ca.clone()), offset)?);
-                    b = Some (integer_chip.assign_integer(&mut region, Some(cb.clone()), offset)?);
-                    let z = integer_chip.assign_integer(&mut region, Some(zero.clone()), offset)?;
-                    let c = main_gate.assign_bit(&mut region, Some(F::one()), offset)?;
-                    identity = Some(AssignedPoint::new(z.clone(), z, c));
-                    Ok(())
-                },
-            )?;
-            (a.unwrap(), b.unwrap(), identity.unwrap())
-        };
-
-        Ok(EccChip {config, integer_chip, a, b, identity})
-    }
-
-    fn select(
-        &self,
-        region: &mut Region<'_, F>,
-        c: &AssignedCondition<F>,
-        p1: &AssignedPoint<C,F>,
-        p2: &AssignedPoint<C,F>,
-        offset: &mut usize
-    ) -> Result<AssignedPoint<C,F>, Error> {
-        let main_gate = self.main_gate();
-        let x = self.integer_chip.cond_select(region, &p1.x, &p2.x, c, offset)?;
-        let y = self.integer_chip.cond_select(region, &p1.y, &p2.y, c, offset)?;
-        let c = main_gate.cond_select(region, p1.z.clone(), p2.z.clone(), c, offset)?;
-        let c = AssignedCondition::new(c.cell(), c.value());
-        Ok(AssignedPoint::new(x, y, c))
-    }
-
-    fn main_gate(&self) -> MainGate<F> {
-        let main_gate_config = self.config.main_gate_config.clone();
-        MainGate::<F>::new(main_gate_config)
-    }
-}
-
-#[cfg(test)]
-mod tests {
-    use halo2::arithmetic::{CurveAffine, FieldExt, Field};
-    use super::{IntegerChip, IntegerConfig, IntegerInstructions};
-    use crate::circuit::AssignedValue;
-    use crate::circuit::main_gate::{MainGate, MainGateConfig, MainGateInstructions};
-    use crate::circuit::range::{RangeChip, RangeInstructions, RangeConfig};
-    use crate::circuit::ecc::{Point, EccChip, GenericEccInstruction, EccConfig};
-    use crate::rns::{Integer, Limb, Rns};
-    use halo2::circuit::{Layouter, SimpleFloorPlanner};
-    use halo2::dev::MockProver;
-    use halo2::plonk::{Circuit, ConstraintSystem, Error};
-    use group::{Curve, prime::PrimeCurveAffine};
-    use crate::NUMBER_OF_LIMBS;
-
-    // Testing EpAffine over Fq
-    use halo2::pasta::EpAffine as C;
-    use halo2::pasta::Fq as Native;
-
-    #[derive(Clone, Debug)]
-    struct TestCircuitConfig {
-        main_gate_config: MainGateConfig,
-        integer_chip_config: IntegerConfig,
-        ecc_chip_config: EccConfig,
-        range_config: RangeConfig,
-    }
-
-    impl TestCircuitConfig {
-        fn overflow_bit_lengths() -> Vec<usize> {
-            vec![2, 3]
-        }
-    }
-
-    #[derive(Default, Clone, Debug)]
-    struct TestEcc<C: CurveAffine, N: FieldExt> {
-        x: Option<Point<C, N>>,
-        y: Option<Point<C, N>>,
-        z: Option<Point<C, N>>,
-        rns: Rns<C::Base, N>,
-    }
-
-    impl<C: CurveAffine, N: FieldExt> Circuit<N> for TestEcc<C, N> {
-        type Config = TestCircuitConfig;
-        type FloorPlanner = SimpleFloorPlanner;
-
-        fn without_witnesses(&self) -> Self {
-            Self::default()
-        }
-
-        fn configure(meta: &mut ConstraintSystem<N>) -> Self::Config {
-            let main_gate_config = MainGate::<N>::configure(meta);
-            let overflow_bit_lengths = TestCircuitConfig::overflow_bit_lengths();
-            let range_config = RangeChip::<N>::configure(meta, &main_gate_config, overflow_bit_lengths);
-            let integer_chip_config = IntegerChip::<C::Base, N>::configure(meta, &range_config, &main_gate_config);
-            let ecc_chip_config = EccConfig {
-                main_gate_config: main_gate_config.clone(),
-                integer_chip_config: integer_chip_config.clone()
-            };
-            TestCircuitConfig {
-                range_config,
-                integer_chip_config,
-                main_gate_config,
-                ecc_chip_config,
-            }
-        }
-
-        fn synthesize(&self, config: Self::Config, mut layouter: impl Layouter<N>) -> Result<(), Error> {
-            let integer_chip = IntegerChip::<C::Base, N>::new(config.integer_chip_config.clone(), self.rns.clone());
-
-            let ecc_chip = EccChip::<C, N>::new(&mut layouter, config.ecc_chip_config, integer_chip)?;
-            let offset = &mut 0;
-            layouter.assign_region(
-                || "region 0",
-                |mut region| {
-                    let px = match &self.x {
-                        Some(x) => ecc_chip.assign_point(&mut region, x.clone(), offset)?,
-                        None => ecc_chip.identity.clone(),
-                    };
-                    let py = match &self.y {
-                        Some(x) => ecc_chip.assign_point(&mut region, x.clone(), offset)?,
-                        None => ecc_chip.identity.clone(),
-                    };
-                    let pz = match &self.z {
-                        Some(x) => ecc_chip.assign_point(&mut region, x.clone(), offset)?,
-                        None => ecc_chip.identity.clone(),
-                    };
-                    let r = ecc_chip.add(&mut region, &px, &py, offset)?;
-                    ecc_chip.assert_equal(&mut region, &r, &pz, offset)?;
-                    Ok(())
-                },
-            )?;
-
-
-            let range_chip = RangeChip::<N>::new(config.range_config, self.rns.bit_len_lookup);
-            #[cfg(not(feature = "no_lookup"))]
-            range_chip.load_limb_range_table(&mut layouter)?;
-            #[cfg(not(feature = "no_lookup"))]
-            range_chip.load_overflow_range_tables(&mut layouter)?;
-
-            Ok(())
-        }
-    }
-
-    fn create_point(a:Option<u64>) -> Option<Point<C, Native>>{
-        let bit_len_limb = 64;
-        a.map(|a| {
-            let ma = <C as CurveAffine>::ScalarExt::from_raw([a,0,0,0]);
-            let generator = <C as PrimeCurveAffine> :: generator();
-            let pa = generator * ma;
-            let a = pa
-                .to_affine()
-                .coordinates()
-                .unwrap();
-            let x = Integer::<<C as CurveAffine>::ScalarExt>::from_bytes_le(
-                &a.x().to_bytes(), NUMBER_OF_LIMBS, bit_len_limb);
-            let y = Integer::<<C as CurveAffine>::ScalarExt>::from_bytes_le(
-                &a.y().to_bytes(), NUMBER_OF_LIMBS, bit_len_limb);
-            Point::new(x, y)
-        })
-    }
-
-    fn test_ecc_add_circuit(a:Option<u64>, b:Option<u64>, c:Option<u64>) {
-        let bit_len_limb = 64;
-
-        let rns_base = Rns::<<C as CurveAffine>::Base, Native>::construct(bit_len_limb);
-        let rns_scalar = Rns::<<C as CurveAffine>::ScalarExt, Native>::construct(bit_len_limb);
-
-        #[cfg(not(feature = "no_lookup"))]
-        let k: u32 = (rns_base.bit_len_lookup + 1) as u32;
-        #[cfg(feature = "no_lookup")]
-        let k: u32 = 8;
-
-        let x = create_point(a);
-        let y = create_point(b);
-        let z = create_point(c);
-
-        let circuit = TestEcc::<C, Native> {
-            x: x,
-            y: y,
-            z: z,
-            rns: rns_base.clone(),
-        };
-
-        let prover = match MockProver::run(k, &circuit, vec![]) {
-            Ok(prover) => prover,
-            Err(e) => panic!("{:#?}", e),
-        };
-
-        assert_eq!(prover.verify(), Ok(()));
-    }
-
-
-    #[test]
-    fn test_ecc_add_circuit_eq () {
-      test_ecc_add_circuit(Some(2), Some(2), Some(4));
-    }
-
-    #[test]
-    fn test_ecc_add_circuit_neq () {
-      test_ecc_add_circuit(Some(2), Some(3), Some(5));
-    }
-
-    #[test]
-    fn test_ecc_add_circuit_zero_left () {
-      test_ecc_add_circuit(None, Some(3), Some(3));
-    }
-
-=======
->>>>>>> 19338088
-}